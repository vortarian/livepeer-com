--- conflicted
+++ resolved
@@ -4,16 +4,9 @@
  * Clear the entire database! Not to be used outside of tests
  */
 export async function clearDatabase(server) {
-<<<<<<< HEAD
-  let output = await server.store.list(undefined, undefined, undefined, false)
-  for (const doc of output.data) {
-    const key = Object.keys(doc)
-    await server.store.deleteKey(key[0])
-=======
   let [keys] = await server.store.listKeys('', undefined, undefined, false)
   for (const key of keys) {
     await server.store.deleteKey(key)
->>>>>>> f68ed490
   }
 }
 
