import logger from '../logger'
import fetch from 'isomorphic-fetch'
import { parse as parseUrl, format as stringifyUrl } from 'url'
import querystring from 'querystring'
import { NotFoundError } from './errors'

const CLOUDFLARE_URL = 'https://api.cloudflare.com/client/v4/accounts'
const DEFAULT_LIMIT = 100
const retryLimit = 3
let namespace
let accountId
let auth

export default class CloudflareStore {
  constructor({ cloudflareNamespace, cloudflareAccount, cloudflareAuth }) {
    if (!cloudflareNamespace || !cloudflareAccount || !cloudflareAuth) {
      throw new Error(
        'no cloudflare namespace, account id, or authorization key provided',
      )
    }
    namespace = cloudflareNamespace
    accountId = cloudflareAccount
    auth = cloudflareAuth
  }

<<<<<<< HEAD
  // Nothing necessary here.
  async close() {}

  async list(prefix = '', cursor = null, limit = DEFAULT_LIMIT) {
=======
  async listKeys(prefix = '', cursor = null, limit = DEFAULT_LIMIT) {
>>>>>>> 53914a90
    const params = querystring.stringify({
      limit: limit,
      prefix: prefix,
      cursor: cursor,
    })

    const reqUrl = `${CLOUDFLARE_URL}/${accountId}/storage/kv/namespaces/${namespace}/keys?${params}`
    const respData = await cloudflareFetch(reqUrl)
    const keys = []
    for (let i = 0; i < respData.result.length; i++) {
      keys.push(respData.result[i].name)
    }
    return [keys, respData.result_info.cursor]
  }

  async list(prefix = '', cursor = null, limit = DEFAULT_LIMIT) {
    const [keys, newCursor] = await this.listKeys(prefix, cursor, limit)
    const values = []
    for (let i = 0; i < keys.length; i++) {
      const reqUrl = `${CLOUDFLARE_URL}/${accountId}/storage/kv/namespaces/${namespace}/values/${keys[i]}`
      const resp = await cloudflareFetch(reqUrl)
      await sleep(200)
      values.push({[keys[i]]: resp})
    }

    return { data: values, cursor: newCursor }
  }

  async get(value) {
    const reqUrl = `${CLOUDFLARE_URL}/${accountId}/storage/kv/namespaces/${namespace}/values/${value}`
    const respData = await cloudflareFetch(reqUrl)

    return respData
  }

  async create(key, data) {
    const reqUrl = `${CLOUDFLARE_URL}/${accountId}/storage/kv/namespaces/${namespace}/values/${key}`
    const respData = await cloudflareFetch(reqUrl, {
      data: data,
      method: 'PUT',
      retries: 0,
    })
    return respData
  }

  async replace(key, data) {
    const reqUrl = `${CLOUDFLARE_URL}/${accountId}/storage/kv/namespaces/${namespace}/values/${key}`
    const resp = await cloudflareFetch(reqUrl, {
      data: data,
      method: 'PUT',
      retries: 0,
    })
    if (!resp) {
      throw new NotFoundError()
    }
  }

  async delete(id) {
    const reqUrl = `${CLOUDFLARE_URL}/${accountId}/storage/kv/namespaces/${namespace}/values/${id}`
    const resp = await cloudflareFetch(reqUrl, {
      data: null,
      method: 'DELETE',
      retries: 0,
    })
    if (!resp) {
      throw new NotFoundError()
    }
  }
}

async function cloudflareFetch(
  reqUrl,
  { method = 'GET', retries = 0, data = null } = {},
) {
  const req = {
    method: method,
    headers: {
      authorization: `Bearer ${auth}`,
    },
  }
  if (data) {
    req.body = JSON.stringify(data)
  }

  const res = await fetch(reqUrl, req)
  const respData = await res.json()

  console.log(
    `${method} ${reqUrl}: ${res.status} ${JSON.stringify(
      Object.keys(respData),
    )}`,
  )

  if (res.status === 200) {
    return respData
  }

  if (res.status === 404) {
    return null
  }

  const errorMessage = `Cloudflare ${res.status} error: ${
    res.statusText
  }, error_messages: ${JSON.stringify(respData.errors)}`
  console.log(errorMessage)

  if (res.status === 429) {
    console.log('Sleeping for 3 seconds')
    await sleep(3000)
    if (retries < retryLimit) {
      return await cloudflareFetch(reqUrl, {
        data: data,
        method: method,
        retries: retries + 1,
      })
    }
  } else {
    throw new Error(errorMessage)
  }
}

function sleep(ms) {
  return new Promise(resolve => {
    setTimeout(resolve, ms)
  })
}<|MERGE_RESOLUTION|>--- conflicted
+++ resolved
@@ -5,7 +5,7 @@
 import { NotFoundError } from './errors'
 
 const CLOUDFLARE_URL = 'https://api.cloudflare.com/client/v4/accounts'
-const DEFAULT_LIMIT = 100
+const DEFAULT_LIMIT = 10
 const retryLimit = 3
 let namespace
 let accountId
@@ -23,14 +23,7 @@
     auth = cloudflareAuth
   }
 
-<<<<<<< HEAD
-  // Nothing necessary here.
-  async close() {}
-
-  async list(prefix = '', cursor = null, limit = DEFAULT_LIMIT) {
-=======
   async listKeys(prefix = '', cursor = null, limit = DEFAULT_LIMIT) {
->>>>>>> 53914a90
     const params = querystring.stringify({
       limit: limit,
       prefix: prefix,
@@ -118,38 +111,33 @@
   const res = await fetch(reqUrl, req)
   const respData = await res.json()
 
-  console.log(
-    `${method} ${reqUrl}: ${res.status} ${JSON.stringify(
-      Object.keys(respData),
-    )}`,
-  )
+  if (res.status != 200) {
+    const errorMessage = `Cloudflare ${res.status} error: ${
+      res.statusText
+    }, error_messages: ${JSON.stringify(respData.errors)}`
+    console.log(errorMessage)
 
-  if (res.status === 200) {
+    if (res.status == 404) {
+      return null
+    } else if (res.status == 429) {
+      console.log('Sleeping for 3 seconds')
+      await sleep(3000)
+      if (retries < retryLimit) {
+        retries++
+        await cloudflareFetch(reqUrl, {
+          data: data,
+          method: method,
+          retries: retries,
+        })
+      } else {
+        throw new Error(errorMessage)
+      }
+    }
+
     return respData
   }
 
-  if (res.status === 404) {
-    return null
-  }
-
-  const errorMessage = `Cloudflare ${res.status} error: ${
-    res.statusText
-  }, error_messages: ${JSON.stringify(respData.errors)}`
-  console.log(errorMessage)
-
-  if (res.status === 429) {
-    console.log('Sleeping for 3 seconds')
-    await sleep(3000)
-    if (retries < retryLimit) {
-      return await cloudflareFetch(reqUrl, {
-        data: data,
-        method: method,
-        retries: retries + 1,
-      })
-    }
-  } else {
-    throw new Error(errorMessage)
-  }
+  return respData
 }
 
 function sleep(ms) {
